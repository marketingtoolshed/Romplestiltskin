#!/usr/bin/env python3
"""
Settings Manager for Romplestiltskin

Handles loading and saving user settings from/to JSON configuration file.
"""

import json
import os
from pathlib import Path
from typing import Dict, Any, Optional

class SettingsManager:
    """Manages application settings and configuration."""
    
    def __init__(self, config_file: Optional[str] = None):
        """Initialize settings manager.
        
        Args:
            config_file: Path to configuration file. If None, uses default location.
        """
        if config_file is None:
            # Use application data directory
            app_data = Path.home() / ".romplestiltskin"
            app_data.mkdir(exist_ok=True)
            self.config_file = app_data / "config.json"
        else:
            self.config_file = Path(config_file)
            
        self.settings = self._load_default_settings()
        self.load_settings()
    
    def _load_default_settings(self) -> Dict[str, Any]:
        """Load default application settings.
        
        Returns:
            Dictionary containing default settings.
        """
        return {
            "dat_folder_path": "",
            "database_path": str(Path.home() / ".romplestiltskin" / "romplestiltskin.db"),
            "extra_folder_name": "_extra",
            "broken_folder_name": "broken",
            "filtered_folder_name": "_filtered",
            "multi_disc_folder_name": "_multi",
            "region_priority": [
                "USA", "Japan", "Europe", "World",
                # EU Countries
                "Austria", "Belgium", "Bulgaria", "Croatia", "Cyprus", "Czech Republic",
                "Denmark", "Estonia", "Finland", "France", "Germany", "Greece",
                "Hungary", "Ireland", "Italy", "Latvia", "Lithuania", "Luxembourg",
                "Malta", "Netherlands", "Poland", "Portugal", "Romania", "Slovakia",
                "Slovenia", "Spain", "Sweden",
                # Other priority countries
                "Canada", "Australia"
            ],
            "language_priority": ["En", "Es", "Fr", "De", "It", "Pt", "Ja"],
            "auto_create_folders": True,
            "backup_before_operations": False,  # Changed default to False
            "duplicate_handling": "Keep All",  # New setting with default "Keep All"
            "chunk_size_mb": 64,  # For CRC calculation
            "max_threads": 4,
            "window_geometry": None,
            "window_state": None,
            "last_selected_system": None,
            "filter_settings": {
                "show_beta": True,
                "show_demo": True,
                "show_proto": True,
                "show_unlicensed": True,
                "show_unofficial_translation": True,
                "show_modified_release": True,
                "show_overdump": True,
                "preferred_languages": ["En"],
                "preferred_regions": ["USA", "Europe", "Japan", "World"]
            },
            "system_filter_settings": {},
            "ignored_crcs": [],  # New setting for ignored CRCs
            "system_rom_folders": {}  # New setting for system ROM folders
        }
    
    def load_settings(self) -> None:
        """Load settings from configuration file."""
        try:
            if self.config_file.exists():
                with open(self.config_file, 'r', encoding='utf-8') as f:
                    loaded_settings = json.load(f)
                    # Merge with defaults to handle new settings
                    self.settings.update(loaded_settings)
        except (json.JSONDecodeError, IOError) as e:
            print(f"Warning: Could not load settings from {self.config_file}: {e}")
            print("Using default settings.")
    
    def save_settings(self) -> None:
        """Save current settings to configuration file."""
        try:
            # Ensure the config directory exists
            self.config_file.parent.mkdir(parents=True, exist_ok=True)
            
            with open(self.config_file, 'w', encoding='utf-8') as f:
                json.dump(self.settings, f, indent=4, ensure_ascii=False)
        except Exception as e:
            print(f"Error saving settings: {e}")
    
    def get_system_filter_settings(self, system_id: str) -> dict:
        """Get filter settings for a specific system."""
        system_filters = self.settings.get("system_filter_settings", {})
        if str(system_id) in system_filters:
            return system_filters[str(system_id)]
        else:
            # Return default filter settings if no system-specific settings exist
            return self.settings

    def get_ignored_crcs(self, system_id: Optional[str] = None) -> list:
        """Get the list of ignored CRCs, optionally for a specific system."""
        if system_id:
            # This allows for system-specific ignore lists in the future if needed
            # For now, we'll use a global list but structure allows extension
            system_ignores = self.get(f"system_ignored_crcs.{system_id}", [])
            if system_ignores: # If system specific list exists and is not empty
                return system_ignores
        return self.get("ignored_crcs", [])

    def set_ignored_crcs(self, crc_list: list, system_id: Optional[str] = None) -> None:
        """Set the list of ignored CRCs, optionally for a specific system."""
        if system_id:
            self.set(f"system_ignored_crcs.{system_id}", crc_list)
        else:
            self.set("ignored_crcs", crc_list)
<<<<<<< HEAD
        self.save_settings()  # Save settings after modification
=======
        self.save_settings()  # Save settings after modification.get("filter_settings", {}).copy()
>>>>>>> 6b005b47
    
    def set_system_filter_settings(self, system_id: str, filter_settings: dict) -> None:
        """Set filter settings for a specific system."""
        if "system_filter_settings" not in self.settings:
            self.settings["system_filter_settings"] = {}
        
        self.settings["system_filter_settings"][str(system_id)] = filter_settings.copy()
        self.save_settings()
    
    def get(self, key: str, default: Any = None) -> Any:
        """Get a setting value.
        
        Args:
            key: Setting key (supports dot notation for nested keys)
            default: Default value if key not found
            
        Returns:
            Setting value or default
        """
        keys = key.split('.')
        value = self.settings
        
        try:
            for k in keys:
                value = value[k]
            return value
        except (KeyError, TypeError):
            return default
    
    def set(self, key: str, value: Any) -> None:
        """Set a setting value.
        
        Args:
            key: Setting key (supports dot notation for nested keys)
            value: Value to set
        """
        keys = key.split('.')
        setting_dict = self.settings
        
        # Navigate to the parent dictionary
        for k in keys[:-1]:
            if k not in setting_dict:
                setting_dict[k] = {}
            setting_dict = setting_dict[k]
        
        # Set the final value
        setting_dict[keys[-1]] = value
    
    def get_dat_folder_path(self) -> str:
        """Get DAT folder path."""
        return self.get("dat_folder_path", "")
    
    def set_dat_folder_path(self, path: str) -> None:
        """Set DAT folder path."""
        self.set("dat_folder_path", path)
    
    def get_database_path(self) -> str:
        """Get database file path."""
        return self.get("database_path")
    
    def set_database_path(self, path: str) -> None:
        """Set database file path."""
        self.set("database_path", path)
    
    def get_region_priority(self) -> list:
        """Get region priority list."""
        return self.get("region_priority", ["USA", "Europe", "Japan", "World"])
    
    def set_region_priority(self, priority_list: list) -> None:
        """Set region priority list."""
        self.set("region_priority", priority_list)
    
    def get_chunk_size_bytes(self) -> int:
        """Get chunk size for file operations in bytes."""
        return self.get("chunk_size_mb", 64) * 1024 * 1024
    
<<<<<<< HEAD
    def get_system_rom_folders(self, system_id: str) -> list:
        """Get ROM folder paths for a specific system.
        
        Args:
            system_id: System ID to get folders for
            
        Returns:
            List of ROM folder paths for the system
        """
        system_rom_folders = self.get("system_rom_folders", {})
        return system_rom_folders.get(str(system_id), [])
    
    def set_system_rom_folders(self, system_id: str, folder_paths: list) -> None:
        """Set ROM folder paths for a specific system.
        
        Args:
            system_id: System ID to set folders for
            folder_paths: List of ROM folder paths
        """
        if "system_rom_folders" not in self.settings:
            self.settings["system_rom_folders"] = {}
        
        self.settings["system_rom_folders"][str(system_id)] = folder_paths.copy()
        self.save_settings()
    
    def add_system_rom_folder(self, system_id: str, folder_path: str) -> None:
        """Add a ROM folder path for a specific system.
        
        Args:
            system_id: System ID to add folder for
            folder_path: ROM folder path to add
        """
        current_folders = self.get_system_rom_folders(str(system_id))
        if folder_path not in current_folders:
            current_folders.append(folder_path)
            self.set_system_rom_folders(str(system_id), current_folders)
    
=======
>>>>>>> 6b005b47
    def get_all_settings(self) -> Dict[str, Any]:
        """Get all settings as a dictionary.
        
        Returns:
            Dictionary containing all current settings.
        """
        return self.settings<|MERGE_RESOLUTION|>--- conflicted
+++ resolved
@@ -75,8 +75,7 @@
                 "preferred_regions": ["USA", "Europe", "Japan", "World"]
             },
             "system_filter_settings": {},
-            "ignored_crcs": [],  # New setting for ignored CRCs
-            "system_rom_folders": {}  # New setting for system ROM folders
+            "ignored_crcs": []  # New setting for ignored CRCs
         }
     
     def load_settings(self) -> None:
@@ -127,11 +126,7 @@
             self.set(f"system_ignored_crcs.{system_id}", crc_list)
         else:
             self.set("ignored_crcs", crc_list)
-<<<<<<< HEAD
-        self.save_settings()  # Save settings after modification
-=======
         self.save_settings()  # Save settings after modification.get("filter_settings", {}).copy()
->>>>>>> 6b005b47
     
     def set_system_filter_settings(self, system_id: str, filter_settings: dict) -> None:
         """Set filter settings for a specific system."""
@@ -208,46 +203,6 @@
         """Get chunk size for file operations in bytes."""
         return self.get("chunk_size_mb", 64) * 1024 * 1024
     
-<<<<<<< HEAD
-    def get_system_rom_folders(self, system_id: str) -> list:
-        """Get ROM folder paths for a specific system.
-        
-        Args:
-            system_id: System ID to get folders for
-            
-        Returns:
-            List of ROM folder paths for the system
-        """
-        system_rom_folders = self.get("system_rom_folders", {})
-        return system_rom_folders.get(str(system_id), [])
-    
-    def set_system_rom_folders(self, system_id: str, folder_paths: list) -> None:
-        """Set ROM folder paths for a specific system.
-        
-        Args:
-            system_id: System ID to set folders for
-            folder_paths: List of ROM folder paths
-        """
-        if "system_rom_folders" not in self.settings:
-            self.settings["system_rom_folders"] = {}
-        
-        self.settings["system_rom_folders"][str(system_id)] = folder_paths.copy()
-        self.save_settings()
-    
-    def add_system_rom_folder(self, system_id: str, folder_path: str) -> None:
-        """Add a ROM folder path for a specific system.
-        
-        Args:
-            system_id: System ID to add folder for
-            folder_path: ROM folder path to add
-        """
-        current_folders = self.get_system_rom_folders(str(system_id))
-        if folder_path not in current_folders:
-            current_folders.append(folder_path)
-            self.set_system_rom_folders(str(system_id), current_folders)
-    
-=======
->>>>>>> 6b005b47
     def get_all_settings(self) -> Dict[str, Any]:
         """Get all settings as a dictionary.
         
